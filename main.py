--- conflicted
+++ resolved
@@ -2,24 +2,8 @@
 from fastapi import FastAPI, Request, HTTPException, Depends
 from fastapi.middleware.cors import CORSMiddleware
 from dotenv import load_dotenv
-<<<<<<< HEAD
-from motor.motor_asyncio import AsyncIOMotorClient , AsyncIOMotorDatabase
-from typing import List
-from datetime import datetime
-from pydantic import BaseModel, Field
-
-from tasks import (
-    get_tasks,
-    post_task,
-    get_tasks_by_day,
-    get_tasks_last_7_days,
-    get_tasks_this_week,
-    get_tasks_previous_month
-)
-=======
 from auth.routes import router as auth_router
 from motor.motor_asyncio import AsyncIOMotorClient
->>>>>>> 561d6465
 
 # Load .env variables
 load_dotenv()
@@ -38,63 +22,20 @@
 
 # Connect to MongoDB
 
-<<<<<<< HEAD
-MONGO_URI = os.getenv("MONGO_URI")
-client = AsyncIOMotorClient(MONGO_URI)
-db = client["active-teams-db"]
-
-def get_db():
-    return db
-
-# ----------------- Pydantic Models -----------------
-class ContactedPerson(BaseModel):
-    name: str
-    phone: str
-    notes: str = ""
-
-class TaskCreate(BaseModel):
-    member_id: str = Field(..., alias="memberID")
-    member_name: str = Field(..., alias="name")
-    contacted_person: ContactedPerson
-    followup_date: datetime
-    status: str = "Pending"
-
-# ----------------- API Endpoints -----------------
-
-@app.get("/tasks", summary="Get all Calling/Visiting/Pending tasks")
-async def fetch_tasks(db: AsyncIOMotorDatabase = Depends(get_db)):
-    return await get_tasks(db)
-
-@app.post("/tasks", summary="Create a new task")
-async def create_task(task: TaskCreate, db: AsyncIOMotorDatabase = Depends(get_db)):
-    task_id = await post_task(
-        db,
-        task.member_id,
-        task.member_name,
-        task.contacted_person.dict(),
-        task.followup_date,
-        task.status
-    )
-    return {"inserted_id": task_id}
-=======
 MONGODB_URI = os.getenv("MONGODB_URI")
 client = AsyncIOMotorClient(MONGODB_URI)
 db = client["active-teams-db"]
 users_collection = db["Users"]
 
 
->>>>>>> 561d6465
 
 @app.on_event("startup")
 async def startup_event():
     app.mongodb = db
-<<<<<<< HEAD
-=======
 
 # Include auth routes
 app.include_router(auth_router)
 
->>>>>>> 561d6465
 
 # Routes
 
